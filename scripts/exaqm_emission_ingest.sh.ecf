--- conflicted
+++ resolved
@@ -20,7 +20,7 @@
 # for the production mailing list
 maillist='ncep.list.spa-helpdesk@noaa.gov youhua.tang@noaa.gov li.pan@noaa.gov pius.lee@noaa.gov jianping.huang@noaa.gov'
 
-sendmail=${sendmail:-N}
+sendmail=${sendmail:-Y}
 
 # calculate number days of the next month
 days_in_next_month=`cal $(date +%m -d 'next month') $(date +%Y) | grep -v '[A-Za-z]' | wc -w`
@@ -283,7 +283,6 @@
    subject="The yearly ARL AQM emission files have been successfully copied"
    echo "The yearly ARL AQM emission files have been successfully copied from $in_dir to $out_dir. Please double check and validate." > email_body
    cat email_body |mail -s "$subject" $maillist
-<<<<<<< HEAD
  fi
 fi
 
@@ -355,7 +354,4 @@
    echo "The yearly ARL AQM jtable files have been successfully copied from $in_dir to $out_dir and $out_dir_hps. Please double check and validate." > email_body
    cat email_body |mail -s "$subject" $maillist
  fi
-=======
-
->>>>>>> ee6d4b6d
 fi