#!/bin/ksh
######################################################################
#  UNIX Script Documentation Block
#                      .
# Script name:         exaqm_fcst.sh
# Script description:  Run CMAQ model:Community Multiscale Air Quality
#		       chemical transport model.
#
#  #Input Environment Variables:
#    NPCOL_NPROW      	# domain decompositon (#division_Col;Row)
#    nprocs	      	# number of processors
#    GRIDDESC		# horizontal grid definitions
#    GRID_NAME		# grid name
#    AVG_CONC_SPCS	# Species for integral average conc
#    ACONC_BLEV_ELEV	# layer range for integral average conc
#    IOAPI_LOG_WRITE=F	# excessive WEITE3 logging
#                         default to F (off)
#
#   Change Logs:
#
#   05/06/2020   Youhua Tang    refresh it for CMAQ 5.3.1
#   05/25/2020   Ho-Chun Huang  revision for operational 4-cycle format
#   06/02/2020   Ho-Chun Huang  replace date2julian with date2jday.sh [JDAY|yymmdd] 
#                               in /gpfs/hps/nco/ops/nwprod/prod_util.v#.#.#/ush
#                               NEED module load prod_util in top ecf scripts
#   06/03/2020   Ho-Chun Huang  Add dynamic node and processor setting
#   09/04/2020   Ho-Chun Huang  Bugfix for the timestep that output aqm.t06z.soil06_r.ncf,
#                               default is output soil profile at fcst hours 6 for the initial
#                               start of next cycle. But for analysis run, the soil profile needs
#                               to be output at the end of analysis run, i.e., at hours 24.  The
#                               time stamp match with t06z fcst cycle time info.  Define SOILOUT_EDATE
#                               and SOILOUT_ETIME to overwrite default.  Same fix has been applied
#                               to t12z cycle.
#   12/17/2020   Ho-Chun Huang  Merge ARL code delivery for dust and fire emissions bug fix, new plume
#                               choice "Sofiev plume rise", BI-direction NH3, BIOSEASON switch, and
#                               HI/AK unified code structure.
#####################################################################
set -xa

msg="JOB ${job} HAS BEGUN"
postmsg "${jlogfile}" "${msg}"

export pgm=aqm_fcst_cs

cd ${DATA}

#  SYM=`echo ${PDY}| cut -c1-6`
#  SMM=`echo ${PDY}| cut -c5-6`
#------------------------------------------------------
#export NETCDF_FFIOSPEC='cachea:75:3'

APPL=v531
EXEC=aqm_fcst_${APPL}
CFG=CCTM_${APPL}
MECH=cb6r3_ae7_aq

###
### CHECK RUNTIME ENVIRONMENT VARIABLE FOR NODE SETTING
### This is based on the IBM Load Sharing Facility (LSF) used by NCO, need to adjust code if different LSF system is used.
### LSF : This module initializes required environment variables
###
### Obtain NODES INFORMATION
### (1) Using NODES
###     num_node=${NODES}  ## define in top ecf script "exprot NODES=xx"
### (2) With information of nprocs and ptile [that can be retrived from statement below]
###     let num_node=${nprocs}/${ptile}
###
### Obtain Number of Processors INFORMATION - nprocs
### (1) Using LSB_SUB_RES_REQ, e.g.,
### ' 1*{select[craylinux && !vnode] rusage[mem=3000]} + 576*{select[craylinux && vnode]span[ptile=24] cu[type=cabinet]} '
###     extract=$(echo ${LSB_SUB_RES_REQ} | awk -F"+" '{print $2}')
###     nprocs=$(echo ${extract} | awk -F"*" '{print $1}')
### (2) Using NODES with know ptile information
###     let nprocs=${NODES}*24
### (3) Using LSB_MAX_NUM_PROCESSORS [ 1 base + n computing nodes ]
###     let nprocs=${LSB_MAX_NUM_PROCESSORS}-1
###
### Obtain Number of Processors per node INFORMATION - ptile
### (1) Using LSB_SUB_RES_REQ, e.g.,
### ' 1*{select[craylinux && !vnode] rusage[mem=3000]} + 576*{select[craylinux && vnode]span[ptile=24] cu[type=cabinet]} '
###     extract=$(echo ${LSB_SUB_RES_REQ} | awk -F"ptile=" '{print $2}')
###     num_ptile=$(echo ${extract} | awk -F"]" '{print $1}')
num_node=${NODES}
extract=$(echo ${LSB_SUB_RES_REQ} | awk -F"ptile=" '{print $2}')
num_ptile=$(echo ${extract} | awk -F"]" '{print $1}')
let num_proc=${LSB_MAX_NUM_PROCESSORS}-1
## export NPCOL_NPROW="${num_node} ${num_ptile}"
## let nprocs=${num_node}*${num_ptile}
export nprocs=${num_proc}

### CMAQ v5.0.2 setting
### export NPCOL_NPROW="48 24"
### export nprocs=1152
###
### CMAQ v5.3.1 setting
### export NPCOL_NPROW="24 24"
### export nprocs=576

if [ "${FCST}" == "YES" ]; then

## Note soil_file has a time-stamp that needs to match with IC time.  No alternative soil file can be used except for 06Z run
case ${cyc} in
 00) restart_file1=${COMINm1}/aqm.t18z.cgrid.ncf
     restart_log1=${COMINm1}/aqm.t18z.log
     restart_file2=${COMINm1}/aqm.t12z.cgrid.ncf
     restart_log2=${COMINm1}/aqm.t12z.log
     restart_file3=${COMINm1}/aqm.t06z.cgrid.ncf
     restart_log3=${COMINm1}/aqm.t06z.log
     restart_file4=${COMINm2}/aqm.t12z.cgrid.ncf
     restart_log4=${COMINm2}/aqm.t12z.log
     restart_file5=${COMINm2}/aqm.t06z.cgrid.ncf
     restart_log5=${COMINm2}/aqm.t06z.log
     soil_file=${COMINm1}/aqm.t18z.soil06.ncf
     NSTEPS=060000;;
 06) restart_file1=${COMINm1}/aqm.t06z.cgrid_r.ncf
     restart_log1=${COMINm1}/aqm.t06z.log
     restart_file2=${COMIN}/aqm.t00z.cgrid.ncf
     restart_log2=${COMIN}/aqm.t00z.log
     restart_file3=${COMINm1}/aqm.t12z.cgrid.ncf
     restart_log3=${COMINm1}/aqm.t12z.log
     restart_file4=${COMINm1}/aqm.t06z.cgrid.ncf
     restart_log4=${COMINm1}/aqm.t06z.log
     restart_file5=${COMINm2}/aqm.t12z.cgrid.ncf
     restart_log5=${COMINm2}/aqm.t12z.log
     soil_file=${COMIN}/aqm.t00z.soil06.ncf
     if [ ! -s ${soil_file} ] && [ -s ${COMINm1}/aqm.t06z.soil06_r.ncf ]; then
        soil_file=${COMINm1}/aqm.t06z.soil06_r.ncf
     fi
     NSTEPS=720000;;
 12) restart_file1=${COMINm1}/aqm.t12z.cgrid_r.ncf
     restart_log1=${COMINm1}/aqm.t12z.log
     restart_file2=${COMIN}/aqm.t06z.cgrid.ncf
     restart_log2=${COMIN}/aqm.t06z.log
     restart_file3=${COMINm1}/aqm.t12z.cgrid.ncf
     restart_log3=${COMINm1}/aqm.t12z.log
     restart_file4=${COMINm1}/aqm.t06z.cgrid.ncf
     restart_log4=${COMINm1}/aqm.t06z.log
     restart_file5=${COMINm2}/aqm.t12z.cgrid.ncf
     restart_log5=${COMINm2}/aqm.t12z.log
     soil_file=${COMIN}/aqm.t06z.soil06.ncf            # Using latest meteorology produced soil file, i.e. t06z
     if [ ! -s ${soil_file} ] && [ -s ${COMINm1}/aqm.t12z.soil06_r.ncf ]; then
        soil_file=${COMINm1}/aqm.t12z.soil06_r.ncf
     fi
     if [ "${SINGLECYC}" == "YES" ]; then 
        soil_file=${COMINm1}/aqm.t12z.soil24.ncf 
        JDAYp1=`date2jday.sh ${PDYp1}`
        export SOILOUT_EDATE=${JDAYp1}
        export SOILOUT_ETIME=${cyc}"0000"
        ## For single cycle retro run 
        ## The 24 hours analysis run + 72 hour forecast run needs
        ## to use day-1 fire emission for both analysis and forecast
        ## runs.  Thus, restrat_file should be aqm.t12z.cgrid_r.ncf
        ## Current ARL retro runs seem to use current day fire emission
        ## for daily 24 hours forecast run.  This is the best-case scenario
        ## and should be used as a reference for comparison.  The
        ## performance of ARL runs may not respentative for near-real-time forecasting.
        restart_file1=${COMINm1}/aqm.t12z.cgrid.ncf
        restart_file2=${COMINm1}/aqm.t12z.cgrid.ncf
        restart_file3=${COMINm1}/aqm.t12z.cgrid.ncf
        restart_file4=${COMINm1}/aqm.t12z.cgrid.ncf
        restart_file5=${COMINm1}/aqm.t12z.cgrid.ncf
        restart_log1=${COMINm1}/aqm.t12z.log
        restart_log2=${COMINm1}/aqm.t12z.log
        restart_log3=${COMINm1}/aqm.t12z.log
        restart_log4=${COMINm1}/aqm.t12z.log
        restart_log5=${COMINm1}/aqm.t12z.log
     fi
     NSTEPS=720000;;
 18) restart_file1=${COMIN}/aqm.t12z.cgrid.ncf
     restart_log1=${COMIN}/aqm.t12z.log
     restart_file2=${COMIN}/aqm.t06z.cgrid.ncf
     restart_log2=${COMIN}/aqm.t06z.log
     restart_file3=${COMINm1}/aqm.t12z.cgrid.ncf
     restart_log3=${COMINm1}/aqm.t12z.log
     restart_file4=${COMINm1}/aqm.t06z.cgrid.ncf
     restart_log4=${COMINm1}/aqm.t06z.log
     restart_file5=${COMINm2}/aqm.t12z.cgrid.ncf
     restart_log5=${COMINm2}/aqm.t12z.log
     soil_file=${COMIN}/aqm.t12z.soil06.ncf
     NSTEPS=060000;;
esac

else

#######################################################
## below is prepared for 24-hr backward 
##  run for using late smoke emissions for previous day
#######################################################

JDAY=`date2jday.sh ${PDY}`

## default is run for 6 hour then output soil file for next run in 4cycle setting
## overwrite default to lenth of run time to be at the start of next 06z forecast run,
## i.e., timestmp at JDAY and ${cyc}0000 but not JDAY-1 at (${cyc}+6)"0000"
export SOILOUT_EDATE=${JDAY}
export SOILOUT_ETIME=${cyc}"0000"
case ${cyc} in
 06) restart_file1=${COMINm1}/aqm.t00z.cgrid.ncf
     restart_log1=${COMINm1}/aqm.t00z.log
     restart_file2=${COMINm2}/aqm.t12z.cgrid.ncf
     restart_log2=${COMINm2}/aqm.t12z.log
     restart_file3=${COMINm2}/aqm.t06z.cgrid.ncf
     restart_log3=${COMINm2}/aqm.t06z.log
     restart_file4=${COMINm3}/aqm.t12z.cgrid.ncf
     restart_log4=${COMINm3}/aqm.t12z.log
     soil_file=${COMINm1}/aqm.t00z.soil06.ncf     
     if [ ! -s ${soil_file} ] && [ -s ${COMINm2}/aqm.t06z.soil06_r.ncf ]; then
        soil_file=${COMINm2}/aqm.t06z.soil06_r.ncf
     fi
     NSTEPS=240000;;
 12) restart_file1=${COMINm1}/aqm.t06z.cgrid.ncf
     restart_log1=${COMINm1}/aqm.t06z.log
     restart_file2=${COMINm2}/aqm.t12z.cgrid.ncf
     restart_log2=${COMINm2}/aqm.t12z.log
     restart_file3=${COMINm2}/aqm.t12z.cgrid_r.ncf
     restart_log3=${COMINm2}/aqm.t06z.log
     restart_file4=${COMINm3}/aqm.t12z.cgrid.ncf
     restart_log4=${COMINm3}/aqm.t12z.log
     if [ "${SINGLECYC}" == "YES" ]; then 
        restart_file1=${COMINm2}/aqm.t12z.cgrid_r.ncf
        restart_file2=${COMINm2}/aqm.t12z.cgrid_r.ncf
        restart_file3=${COMINm2}/aqm.t12z.cgrid_r.ncf
        restart_file4=${COMINm2}/aqm.t12z.cgrid_r.ncf
        restart_file5=${COMINm2}/aqm.t12z.cgrid_r.ncf
        restart_log1=${COMINm2}/aqm.t12z.log
        restart_log2=${COMINm2}/aqm.t12z.log
        restart_log3=${COMINm2}/aqm.t12z.log
        restart_log4=${COMINm2}/aqm.t12z.log
        restart_log5=${COMINm2}/aqm.t12z.log
        soil_file=${COMINm2}/aqm.t12z.soil24_r.ncf   # ${COMINm1}/aqm.t06z.soil06.ncf
        export SOILOUT_EDATE=${JDAY}
        export SOILOUT_ETIME=${cyc}"0000"
     else
        soil_file=${COMINm1}/aqm.t06z.soil06.ncf
        if [ ! -s ${soil_file} ] && [ -s ${COMINm2}/aqm.t12z.soil06_r.ncf ]; then
           soil_file=${COMINm2}/aqm.t12z.soil06_r.ncf
        fi
     fi
     NSTEPS=240000;;
esac

fi  ## END IF ${FCST} loop

if [ -s "${restart_file1}" ]; then
   restart_file=${restart_file1}
   restart_log=${restart_log1}
elif [ -s "${restart_file2}" ]; then
   restart_file=${restart_file2}
   restart_log=${restart_log2}
elif [ -s "${restart_file3}" ]; then
   restart_file=${restart_file3}
   restart_log=${restart_log3}
elif [ -s "${restart_file4}" ]; then
   restart_file=${restart_file4}
   restart_log=${restart_log4}
elif [ -s "${restart_file5}" ]; then
   restart_file=${restart_file5}
   restart_log=${restart_log5}
fi

if [ -s "${restart_file}" ]; then
   export START=WARM
   export NEW_START=N
   ln -sf ${restart_file}   $DATA/CONC.${APPL}.ncf
   export ICFILE=$DATA/CONC.${APPL}.ncf
else
   export START=COLD
   export NEW_START=Y
   export ICFILE=${FIXaqm}/aqm_conus_12km_cgrid_v531_init.35L.ncf
fi
echo $START

if [ "${FCST}" == "YES" ]; then
   STDATE=`date2jday.sh ${PDY}`
else
   STDATE=`date2jday.sh ${PDYm1}`
fi

STTIME=${cyc}"0000"
TSTEP=010000

#CMAQv5.0.2 Options
export GRIDDESC=${PARMaqm}/aqm_griddesc05
export GRID_NAME=AQF_CONUS_5x

export LOGFILE=${DATA}/${APPL}.log

#> CMAQ v5.0.2 Output Species and Layer Options
#SPCS_1="O3 CO SO2 NO NO2 NO3 N2O5 HONO HNO3 PAN PANX PNA NTR CRON CRNO CRN2 CRPX OPAN PAR ETH ETOH OLE TOL FORM XYL ALD2 ISOP ETHA IOLE ALDX TERP"
#SPCS_2="AXYL1J AXYL2J AXYL3J ATOL1J ATOL2J ATOL3J ABNZ1J ABNZ2J ABNZ3J AISO1J AISO2J AISO3J ATRP1J ATRP2J ASQTJ AALKJ AORGCJ AOLGBJ AOLGAJ APOCI APOCJ APNCOMI APNCOMJ"
#SPCS_3="ANO3I ANO3J ANO3K ASO4I ASO4J ASO4K ANH4I ANH4J  ANH4K AECI AECJ AOTHRI AOTHRJ"
#SPCS_4="ANAI ANAJ ACLI ACLJ ACLK AFEJ ASIJ ATIJ ACAJ AMGJ AMNJ AALJ AKJ ASOIL ACORS ASEACAT"
#export AVG_CONC_SPCS="$SPCS_1 $SPCS_2 $SPCS_3 $SPCS_4"
#export ACONC_BLEV_ELEV="1 1"
#export CONC_SPCS="$SPCS_1 $SPCS_2 $SPCS_3 $SPCS_4"


#> CMAQ v5.3.1 test Output Species and Layer Options
#> CONC file species; comment or set to "ALL" to write all species to CONC
#export CONC_SPCS="O3 NO ANO3I ANO3J NO2 FORM ISOP NH3 ANH4I ANH4J ASO4I ASO4J"
export CONC_SPCS="ALL"
#export CONC_BLEV_ELEV=" 1 1" #> CONC file layer range; comment to write all layers to CONC
#> ACONC file species; comment or set to "ALL" to write all species to ACONC
#setenv AVG_CONC_SPCS "O3 NO CO NO2 ASO4I ASO4J NH3"
export AVG_CONC_SPCS="ALL"
export ACONC_BLEV_ELEV=" 1 1" #> ACONC file layer range; comment to write all layers to ACONC
export AVG_FILE_ENDTIME=Y     #> override default beginning ACONC timestamp [ default: N ]

export CTM_MAXSYNC=720       #> max sync time step (sec) [default: 720]
export CTM_MINSYNC=60       #> min sync time step (sec) [default: 60]
export CTM_CKSUM=Y           #> write cksum report [ default: Y ]
export CLD_DIAG=N            #> write cloud diagnostic file [ default: N ]
export CTM_AERDIAG=Y #N         #> aerosol diagnostic file [ default: N ]
export CTM_PHOTDIAG=Y        #> photolysis diagnostic file [ default: N ]
export CTM_SSEMDIAG=N        #> sea-salt emissions diagnostic file [ default: N ]
export CTM_WB_DUST=Y #Y         #> use NAQFC, NACC-CMAQ Fengsha inline windblown dust emissions [ default: Y ]
export CTM_ERODE_AGLAND=N    #> use agricultural activity for windblown dust [ default: N ]; ignore if CTM_WB_DUST = N
## export CTM_DUSTEM_DIAG=N     #> windblown dust emissions diagnostic file [ default: N ]; ignore if CTM_WB_DUST = N
export CTM_DUSTEM_DIAG=Y     #> windblown dust emissions diagnostic file [ default: N ]; ignore if CTM_WB_DUST = N
export CTM_LTNG_NO=N #Y         #> turn on lightning NOx [ default: N ]
export CTM_WVEL=Y            #> save derived vertical velocity component to conc file [ default: N ]
export KZMIN=Y               #> use Min Kz option in edyintb [ default: Y ], otherwise revert to Kz0UT
export CTM_ILDEPV=Y          #> calculate in-line deposition velocities [ default: Y ]
export CTM_MOSAIC=N          #> landuse specific deposition velocities [ default: N ]
export CTM_ABFLUX=Y          #> Ammonia bi-directional flux for in-line deposition velocities [ default: N ]; ignore if CTM_ILDEPV = N
export CTM_HGBIDI=N          #> Mercury bi-directional flux for in-line deposition velocities [ default: N ]; ignore if CTM_ILDEPV = N
export CTM_SFC_HONO=Y        #> Surface HONO interaction [ default: Y ]; ignore if CTM_ILDEPV = N
export CTM_DEPV_FILE=Y #N       #> write diagnostic file for deposition velocities [ default: N ]
export CTM_BIOGEMIS=Y        #> calculate in-line biogenic emissions [ default: N ]
export B3GTS_DIAG=Y          #> write biogenic mass emissions diagnostic file [ default: N ]; ignore if CTM_BIOGEMIS = N
export CTM_PT3DEMIS=Y        #> calculate in-line plume rise for elevated point emissions [ default: N ]
export PT3DDIAG=Y            #> optional 3d point source emissions diagnostic file [ default: N]; ignore if CTM_PT3DEMIS = N
export PT3DFRAC=N            #> optional layer fractions diagnostic (play) file(s) [ default: N]; ignore if CTM_PT3DEMIS = N
export IOAPI_LOG_WRITE=F     #> turn on excess WRITE3 logging [ options: T | F ]
export FL_ERR_STOP=N         #> stop on inconsistent input files
export PROMPTFLAG=F          #> turn on I/O-API PROMPT*FILE interactive mode [ options: T | F ]
export IOAPI_OFFSET_64=YES   #> support large timestep records (>2GB/timestep record) [ options: YES | NO ]

#Additional CMAQv5.3.1 options--------------------------------------------------------------------------------------------
export PX_VERSION=N          #> PX LSM
export CLM_VERSION=N         #> CLM LSM
export NOAH_VERSION=Y        #> NOAH LSM
export SIGMA_SYNC_TOP=0.7    #> top sigma level thru which sync step determined [ default: 0.7 ]
#export ADV_HDIV_LIM=0.95    #> maximum horiz. div. limit for adv step adjust [ default: 0.9 ]
export CTM_ADV_CFL=0.95      #> max CFL [ default: 0.75]
#export RB_ATOL=1.0E-09      #> global ROS3 solver absolute tolerance [ default: 1.0E-07 ]

#Science Options
export CTM_OCEAN_CHEM=Y      #> Flag for ocean halogen chemistry and sea spray aerosol emissions [ default: Y ]
export CTM_WBDUST_BELD=NOBELD #> landuse database for identifying dust source regions  !Not used for NAQFC, NACC-CMAQ Inline Fengsha
export CTM_FST=N             #> mosaic method to get land-use specific stomatal flux
export CTM_BIDI_FERT_NH3=Y   #> subtract fertilizer NH3 from emissions because it will be handled
export CTM_GRAV_SETL=Y       #> vdiff aerosol gravitational sedimentation [ default: Y ]
export VERTEXT=N             #> Vertical Extraction Options.  If Y need file defined as "export VERTEXT_COORD_PATH=${HOMEaqm}/scripts/lonlat.csv"
if [ "${VERTEXT}" == "Y" ] && [ ! -s ${VERTEXT_COORD_PATH} ]; then
   echo "WARNING :: exaqm_cmaqv531_cs.sh.ecf : VERTEXT is set as ${VERTEXT} and no ${VERTEXT_COORD_PATH} can be found"
   err=999
   err_chk
fi

#> I/O Controls
export IOAPI_CHECK_HEADERS=N #> check file headers [ options: Y | N ]
export CTM_EMISCHK=N         #> Abort CMAQ if missing surrogates from emissions Input files
export EMISDIAG=F            #> Print Emission Rates at the output time step after they have been
                             #>   scaled and modified by the user Rules [options: F | T or 2D | 3D | 2DSUM ]
                             #>   Individual streams can be modified using the variables:
                             #>       GR_EMIS_DIAG_## | STK_EMIS_DIAG_## | BIOG_EMIS_DIAG
                             #>       MG_EMIS_DIAG    | LTNG_EMIS_DIAG   | DUST_EMIS_DIAG
                             #>       SEASPRAY_EMIS_DIAG
                             #>   Note that these diagnostics are different than other emissions diagnostic
                             #>   output because they occur after scaling.
export EMIS_SYM_DATE=N       #> Master switch for allowing CMAQ to use the date from each Emission file
                             #>   rather than checking the emissions date against the internal model date.
                             #>   [options: T | F or Y | N]. If false (F/N), then the date from CMAQ's internal
                             #>   time will be used and an error check will be performed (recommended). Users
                             #>   may switch the behavior for individual emission files below using the variables:
                             #>       GR_EM_SYM_DATE_## | STK_EM_SYM_DATE_## [default : N ]
export EMISDIAG_SUM=F        #> Print Sum of Emission Rates to Gridded Diagnostic File

#> Diagnostic Output Flags
export NLAYS_PHOTDIAG="1"    #> Number of layers for PHOTDIAG2 and PHOTDIAG3 from
                             #>     Layer 1 to NLAYS_PHOTDIAG  [ default: all layers ]
#export NWAVE_PHOTDIAG="294 303 310 316 333 381 607"  #> Wavelengths written for variables
                                                      #>   in PHOTDIAG2 and PHOTDIAG3
                                                      #>   [ default: all wavelengths ]
export CTM_PMDIAG=Y          #> Instantaneous Aerosol Diagnostic File [ default: Y ]
export CTM_APMDIAG=Y         #> Hourly-Average Aerosol Diagnostic File [ default: Y ]
export APMDIAG_BLEV_ELEV="1 1"  #> layer range for average pmdiag = NLAYS
export VDIFF_DIAG_FILE=N     #> vdiff & possibly aero grav. sedimentation diagnostic file [ default: N ]
export LTNGDIAG=N            #> lightning diagnostic file [ default: N ]
export PLMRISE_OPT=${PLMRISE_OPT:-1}         # fire plume rise: 1 Briggs;2 Sofiev
#------------------------------------------------------------------------------------------------------------

DISP=delete

#ozone column data
OMIfile=OMI_1979_to_2017.dat

## Directory defined in JAQM_FORECAST_CS
echo "DIAG : meterology files ingested from ${METpath}"
echo "DIAG : emission   files ingested from ${EMISpath}"
echo "DIAG : Lateral BC files ingested from ${BCpath}"

## Check CMAQ PREP completion with the production of CMAQ MET files
## ALERT HHC removed for NCO delivery if [ ! -s ${METpath}/aqm.${cycle}.metcro3d.ncf ]; then
## ALERT HHC removed for NCO delivery    err_exit "****FATAL ERROR*** - COULD NOT LOCATE:${METpath}/aqm.${cycle}.metcro3d.ncf"
## ALERT HHC removed for NCO delivery fi
ic=0
while [ ${ic} -lt 1081 ]; do
   if [ -s ${METpath}/aqm.${cycle}.metcro3d.ncf ]; then
      break
   else
      ((ic++))
      if [ ${ic} -gt 180 ]; then
         err_exit "****FATAL ERROR*** - COULD NOT LOCATE:${METpath}/aqm.${cycle}.metcro3d.ncf"
      fi
      sleep 10
   fi
done

export EMISSCTRL_NML=${PARMaqm}/EmissCtrl_${MECH}_vivpo1.nml

 #> Spatial Masks For Emissions Scaling
  #export CMAQ_MASKS=$SZpath/12US1_surf.ncf

export GRID_CRO_2D=${METpath}/aqm.${cycle}.grdcro2d.ncf
export GRID_DOT_2D=${METpath}/aqm.${cycle}.grddot2d.ncf
export MET_CRO_2D=${METpath}/aqm.${cycle}.metcro2d.ncf
export MET_CRO_3D=${METpath}/aqm.${cycle}.metcro3d.ncf
export MET_DOT_3D=${METpath}/aqm.${cycle}.metdot3d.ncf
export MET_BDY_3D=${METpath}/aqm.${cycle}.metbdy3d.ncf
export SOI_CRO=${METpath}/aqm.${cycle}.soicro.ncf
export LUFRAC_CRO=${METpath}/aqm.${cycle}.lufraccro.ncf

# synchronize the nodes
${FSYNC} ${METpath}/aqm.${cycle}.grdcro2d.ncf
${FSYNC} ${METpath}/aqm.${cycle}.grddot2d.ncf
${FSYNC} ${METpath}/aqm.${cycle}.metcro2d.ncf
${FSYNC} ${METpath}/aqm.${cycle}.metcro3d.ncf
${FSYNC} ${METpath}/aqm.${cycle}.metdot3d.ncf
${FSYNC} ${METpath}/aqm.${cycle}.metbdy3d.ncf
${FSYNC} ${METpath}/aqm.${cycle}.soicro.ncf
${FSYNC} ${METpath}/aqm.${cycle}.lufraccro.ncf

#> Gridded Emissions files
export N_EMIS_GR=2
export GR_EMIS_001=${EMISpath}/emis-noRWC-nei17-${YM}.ncf #surface emission file
export GR_EMIS_LAB_001=GRIDDED_EMIS
export GR_EM_SYM_DATE_001=F
export GR_EMIS_002=${EMISpath}/emis-RWC-nei17-${YM}.ncf #surface RWC file
export GR_EMIS_LAB_002=GRIDDED_RWC
export GR_EM_SYM_DATE_002=F
if [ ! -s ${GR_EMIS_001} ]; then
   echo "WARNING :: Can not find ${GR_EMIS_001}"
   err=999
   err_chk
fi
if [ ! -s ${GR_EMIS_002} ]; then
   echo "WARNING :: Can not find ${GR_EMIS_002}"
   err=999
   err_chk
fi

#>CMAQv5.3 In-Line Point Emissions Files
for sectors in ptegu ptnonipm pt_oilgas cmv_c1c2_12 cmv_c3_12 othpt ; do
if [ ! -s ${EMISpath}/inln_mole_${sectors}_${YM}_12US_5x_cmaq_cb6ae7_2017gb_17j.ncf ]; then
   echo "WARNING :: Can not find ${EMISpath}/inln_mole_${sectors}_${YM}_12US_5x_cmaq_cb6ae7_2017gb_17j.ncf"
   err=999
   err_chk
fi

if [ ! -s ${EMISpath}/stack_groups_${sectors}_12US_5x_2017gb_17j.ncf ]; then
   echo "WARNING :: or  ${EMISpath}/stack_groups_${sectors}_12US_5x_2017gb_17j.ncf"
   err=999
   err_chk
fi
done

ic=0
for sectors in ptegu ptnonipm pt_oilgas cmv_c1c2_12 cmv_c3_12 othpt ; do
   if [ -s ${EMISpath}/inln_mole_${sectors}_${YM}_12US_5x_cmaq_cb6ae7_2017gb_17j.ncf ] && \
      [ -s ${EMISpath}/stack_groups_${sectors}_12US_5x_2017gb_17j.ncf ]; then
      let ic=${ic}+1
      typeset -Z3 ic
      export STK_GRPS_${ic}=${EMISpath}/stack_groups_${sectors}_12US_5x_2017gb_17j.ncf
      export STK_EMIS_${ic}=${EMISpath}/inln_mole_${sectors}_${YM}_12US_5x_cmaq_cb6ae7_2017gb_17j.ncf
      export STK_EMIS_LAB_${ic}=${sectors}
      export STK_EMIS_DIAG_${ic}=2DSUM
      export STK_EM_SYM_DATE_${ic}=F
   fi
done

## fire emission
if [ "$FCST" == "YES" ]; then
   FIRE_DIR=${COMIN}
   FIRE_SUFFIX=${cycle}
##   if [ "${cyc}" == "00" ]; then
##      FIRE_DIR=${COMINm1}
##      FIRE_SUFFIX=t12z
##   else
##      FIRE_DIR=${COMIN}
##      if [ "${cyc}" == "18" ]; then
##         FIRE_SUFFIX=t12z
##      else
##      fi
##   fi
else
    FIRE_DIR=${COMINm1}   # 06z run for yesterday only
    FIRE_SUFFIX=${cycle}
fi

export FLAG_WF_ON="NO"
if [ -s ${FIRE_DIR}/aqm.${FIRE_SUFFIX}.fire_emi_cs_r.ncf ] && [ "${FCST}" == "NO" ]; then
   let ic=${ic}+1
   export FLAG_WF_ON="YES"
   typeset -Z3 ic
   export STK_GRPS_${ic}=${FIRE_DIR}/aqm.${FIRE_SUFFIX}.fire_location_cs_r.ncf
   export STK_EMIS_${ic}=${FIRE_DIR}/aqm.${FIRE_SUFFIX}.fire_emi_cs_r.ncf
   FIRE_EMIS_LABEL="PT_FIRES"
   export STK_EMIS_LAB_${ic}=${FIRE_EMIS_LABEL}
   export STK_EMIS_DIAG_${ic}=3D
   ## export STK_EMIS_DIAG_${ic}=2DSUM
   export STK_EM_SYM_DATE_${ic}=F   
elif [ -s ${FIRE_DIR}/aqm.${FIRE_SUFFIX}.fire_emi_cs.ncf ] && [ "${FCST}" == "YES" ]; then
   let ic=${ic}+1
   export FLAG_WF_ON="YES"
   typeset -Z3 ic
   export STK_GRPS_${ic}=${FIRE_DIR}/aqm.${FIRE_SUFFIX}.fire_location_cs.ncf
   export STK_EMIS_${ic}=${FIRE_DIR}/aqm.${FIRE_SUFFIX}.fire_emi_cs.ncf
   FIRE_EMIS_LABEL="PT_FIRES"
   export STK_EMIS_LAB_${ic}=${FIRE_EMIS_LABEL}
   export STK_EMIS_DIAG_${ic}=3D
   ## export STK_EMIS_DIAG_${ic}=2DSUM
   export STK_EM_SYM_DATE_${ic}=F
## else
##    echo "Can not find ${FIRE_DIR}/aqm.${FIRE_SUFFIX}.fire_emi_cs_r.ncf or ${FIRE_DIR}/aqm.${FIRE_SUFFIX}.fire_emi_cs.ncf"
##    exit
fi

if [ ${ic} -le 0 ]; then
   export CTM_PT3DEMIS=N
else
   export N_EMIS_PT=${ic}          #> Number of elevated source groups
   export CTM_PT3DEMIS=Y
   export LAYP_STDATE=${STDATE}
   export LAYP_STTIME=${STTIME}
   export LAYP_NSTEPS=${NSTEPS}
fi

#------------------------------------------------------
# ICFILE is now defined in above statement when NEW_START is determined
#------------------------------------------------------

# In-line biogenic emissions configuration

if [ "${CTM_BIOGEMIS}" == "Y" ]; then
<<<<<<< HEAD
   export GSPRO=${FIXaqm}/gspro_biogenics.txt
   export B3GRD=${FIXaqm}/b3grd_CONUS_19Dec20.aggwndj.ncf
   export BIOG_SPRO=B10C6AE7 #< speciation profile to use > e.g. B10C5
   ## export GSPRO=${FIXaqm}/gspro_biog_static_2012_naqfc.txt
   ## export B3GRD=${FIXaqm}/b3grd_CONUS_bv314.ncf
   ## export BIOG_SPRO=B10C5 #< speciation profile to use > e.g. B10C5
=======
   export GSPRO=${FIXaqm}/gspro_biog_static_2012_naqfc.txt
   export B3GRD=${FIXaqm}/b3grd_CONUS_bv314.ncf
   export BIOG_SPRO=B10C5 #< speciation profile to use > e.g. B10C5
>>>>>>> 0b47295b
   export BIOSW_YN=Y      #< use frost date switch? > defaults to Y
   export SUMMER_YN=N     #< Use summer normalized emissions? > defaults to Y 
   export PX_VERSION=N
   export B3GTS_DIAG=Y    
   export SOILINP=${soil_file}     #CCTM_D502b_Linux2_x86_64intel.SOILOUT.CMAQ-BENCHMARK_${PDYm1}
                                   #> Biogenic NO soil input file; ignore if NEW_START = Y
   if [ "${BIOSW_YN}" == "Y" ]; then
      export BIOSEASON=${MET_CRO_2D} #NAQFC/NACC_CMAQ bioseason soft switch based on season and T2
   fi

   #related to restart soil information file
   if [ -s ${SOILINP} ]; then
      export NEW_START=N
   else
      export NEW_START=Y
   fi
   # Sanitary Check
   if [ ! -s ${GSPRO} ]; then
      echo "Can not find ${GSPRO}"
      err=999
      err_chk
   fi
   if [ ! -s ${B3GRD} ]; then
      echo "Can not find ${B3GRD}"
      err=888
      err_chk
   fi
fi

#> Windblown dust emissions configuration !Not used for NAQFC, NACC-CMAQ Inline Fengsha
## if [ "${CTM_WB_DUST}" == "Y" ]; then
##    # Input variables for BELD3 Landuse option
##    export DUST_LU_1=${FIXaqm}/aqm_LANDA_CONUS_igbp2010.ncf
##    export DUST_LU_2=${FIXaqm}/LAND_TOTALS_US12_442X265
## fi

if [ "${CTM_ERODE_AGLAND}" == "Y" ]; then
   # Input variables for BELD3 Landuse option
   export CROPMAP01=${FIXaqm}/aqm_CROPMAP01_cs
   export CROPMAP04=${FIXaqm}/aqm_CROPMAP04_cs
   export CROPMAP08=${FIXaqm}/aqm_CROPMAP08_cs
fi

#-----------------------------------------------------------------
# OCEAN FILE FOR THE Aerosol run
#-----------------------------------------------------------------

#export OCEAN_1=${FIXaqm}/ocean_US12_442X265_igbp_2010$MM.ncf
export OCEAN_1=${FIXaqm}/SSMASK_US12_442X265_igbp2010.ncf

#> Bidirectional ammonia configuration
if [ ${CTM_ABFLUX} == 'Y' ]; then
   # need to modify for FEST-C v1.4.
   export E2C_SOIL=${FIXaqm}/test_soil_5x_new.nc
   export E2C_CHEM=${EMISpath}/FERT_12km_5x_time${YM}.ncf
   export E2C_LU=$FIXaqm/beld5_CONUS_19Dec20.aggwndj.ncf
   ## export E2C_LU=${FIXaqm}/beld4_AQF_5x_output.ncf
fi
#------------------------------------------------------
# output files
#------------------------------------------------------
#jpexport CTM_APPL=${CFG}_${YMD}
export CTM_APPL=${CFG}

# In-line biogenic emissions output files
if [ "${CTM_BIOGEMIS}" == "Y" ]; then
   export B3GTS_S=${DATA}/"B3GTS_S".${CTM_APPL}
   export SOILOUT=${DATA}/"SOILOUT".${CTM_APPL}
fi

# set floor file (neg concs)
export FLOOR_FILE=${DATA}/FLOOR_${CTM_APPL}

#log files??

test=`ls CTM_LOG_*.${CTM_APPL}`
if [ "$test" != "" ] ; then
 if [ "${DISP}" == "delete" ] ; then
    echo "ancillary log files being deleted" 
    for file in $test
    do
       echo "deleting ${file}"
       rm ${file}
    done
 else
    echo "*** Logs exist - run ABORTED ***" 
    exit 1 
 fi 
fi 

## BCpath is defined in JAQM_FORECAST_CS for LBC location [same as CMAQ MET location]
## if [ ${cycle} = "t00z" ] || [ "${FCST}" == "NO" ]; then    ## if FCST=NO then use previous day LBC for 24-rerun
##    export BNDY_GASC_1=${COMINm1}/aqm_conus_geos_fv3chem_aero_${PDYm1}_35L.ncf
## else
##    export BNDY_GASC_1=${COMIN}/aqm_conus_geos_fv3chem_aero_${PDY}_35L.ncf
## fi
if [ ${cycle} = "t00z" ] || [ "${FCST}" == "NO" ]; then    ## if FCST=NO then use previous day LBC for 24-rerun
   if [ -s ${COMINm1}/aqm_conus_geos_fv3chem_aero_${PDYm1}_35L.ncf ]; then
      export BNDY_GASC_1=${COMINm1}/aqm_conus_geos_fv3chem_aero_${PDYm1}_35L.ncf
   elif [ -s ${COMINm2}/aqm_conus_geos_fv3chem_aero_${PDYm2}_35L.ncf ]; then
      export BNDY_GASC_1=${COMINm2}/aqm_conus_geos_fv3chem_aero_${PDYm2}_35L.ncf
   elif [ -s ${COMINm3}/aqm_conus_geos_fv3chem_aero_${PDYm3}_35L.ncf ]; then
      export BNDY_GASC_1=${COMINm3}/aqm_conus_geos_fv3chem_aero_${PDYm3}_35L.ncf
   fi
else
   if [ -s ${COMIN}/aqm_conus_geos_fv3chem_aero_${PDY}_35L.ncf ]; then
      export BNDY_GASC_1=${COMIN}/aqm_conus_geos_fv3chem_aero_${PDY}_35L.ncf
   elif [ -s ${COMINm1}/aqm_conus_geos_fv3chem_aero_${PDYm1}_35L.ncf ]; then
      export BNDY_GASC_1=${COMINm1}/aqm_conus_geos_fv3chem_aero_${PDYm1}_35L.ncf
   elif [ -s ${COMINm2}/aqm_conus_geos_fv3chem_aero_${PDYm2}_35L.ncf ]; then
      export BNDY_GASC_1=${COMINm2}/aqm_conus_geos_fv3chem_aero_${PDYm2}_35L.ncf
   fi
fi

if [ ! -f ${BNDY_GASC_1}  ]; then
  export BNDY_GASC_1=${FIXaqm}/aqm_conus_12km_geos_2006${MM}_static_FV3_35L.ncf

fi

export BNDY_AERO_1=${BNDY_GASC_1}
export BNDY_NONR_1=${BNDY_GASC_1}
export BNDY_TRAC_1=${BNDY_GASC_1}
export BCFILE=${BNDY_GASC_1}

#-----------------------------------------------------
# for the run control
#------------------------------------------------------
export CTM_STDATE=${STDATE}
export CTM_STTIME=${STTIME}
export CTM_RUNLEN=${NSTEPS}
export CTM_TSTEP=${TSTEP}
export EMIS_1=${GR_EMIS_001}
export EMIS_2=${GR_EMIS_002}
export INIT_GASC_1=${ICFILE}
export INIT_AERO_1=${INIT_GASC_1}
export INIT_NONR_1=${INIT_GASC_1}
export INIT_TRAC_1=${INIT_GASC_1}
export OMI=${FIXaqm}/${OMIfile}

#CMAQv5.3.1
export INIT_CONC_1=${ICFILE}
export BNDY_CONC_1=${BNDY_GASC_1}
export OPTICS_DATA=${PARMaqm}/PHOT_OPTICS.dat
#export XJ_DATA=$JVALpath/$JVALfile
TR_DVpath=${COMIN}
TR_DVfile=${MET_CRO_2D}

# species defn & photolysis
export gc_matrix_nml=${PARMaqm}/GC_${MECH}.nml
export ae_matrix_nml=${PARMaqm}/AE_${MECH}.nml
export nr_matrix_nml=${PARMaqm}/NR_${MECH}.nml
export tr_matrix_nml=${PARMaqm}/Species_Table_TR_0.nml

# check for photolysis input data
export CSQY_DATA=${PARMaqm}/CSQY_DATA_${MECH}
if [ ! -s ${CSQY_DATA} ] ; then
   echo " ${CSQY_DATA}  not found "
   exit 1
fi

############################
## output files
###########################
export          OUTDIR=${DATA}
export      CTM_CONC_1=${DATA}/CONC.${CTM_APPL} 
export        A_CONC_1=${DATA}/ACONC.${CTM_APPL}
export         S_CGRID=${DATA}/CGRID.${CTM_APPL}
export   CTM_DRY_DEP_1=${DATA}/DRYDEP.${CTM_APPL}
export   CTM_WET_DEP_1=${DATA}/WETDEP1.${CTM_APPL}
export   CTM_DEPV_DIAG=${DATA}/DEPV.${CTM_APPL} 
export         B3GTS_S=${DATA}/B3GTS_S.${CTM_APPL}
export         SOILOUT=${DATA}/SOILOUT.${CTM_APPL}
export CTM_DUST_EMIS_1=${DATA}/DUST_EMIS.${CTM_APPL}
#CMAQv5.3
export    CTM_PMDIAG_1=${DATA}/PMDIAG.${CTM_APPL}     #> On-Hour Particle Diagnostics
export   CTM_APMDIAG_1=${DATA}/APMDIAG.${CTM_APPL}     #> Hourly Avg. Particle Diagnostics
export        CTM_RJ_1=${DATA}/RJ_1.${CTM_APPL}
export        CTM_RJ_2=${DATA}/RJ_2.${CTM_APPL}
export        CTM_RJ_3=${DATA}/RJ_3.${CTM_APPL}
flist1="${CTM_CONC_1} ${S_CGRID} ${A_CONC_1} ${CTM_DRY_DEP_1} ${CTM_DEPV_DIAG} ${CTM_PT3D_DIAG}"
flist2="${B3GTS_S} ${SOILOUT} ${CTM_WET_DEP_1} ${CTM_WET_DEP_2} ${CTM_VIS_1} ${CTM_DIAM_1} ${CTM_RJ_1}"
flist3="${CTM_RJ_2} ${CTM_SSEMIS_1} ${CTM_DUST_EMIS_1} ${CTM_IPR_1} ${CTM_IPR_2} ${CTM_IPR_3} ${CTM_IRR_1}"
flist4="${CTM_IRR_2} ${CTM_IRR_3} ${CTM_DEPV_FST} ${CTM_DEPV_MOS} ${CTM_DRY_DEP_FST} ${CTM_DRY_DEP_MOS}"
flist="${flist1} ${flist2} ${flist3} ${flist4}"

unalias rm

export ff

for ff in ${flist};  do 
   if [ "${ff}" != "-v" ]; then
      file=`echo ${ff} | cut -d' ' -f1`
      if [ -s ${file} ] ; then
         echo " ${file} already exists "
         if [ ${DISP} == "delete" ] ; then
            echo " ${file} being deleted "
            rm -f ${file}
         elif [ ${DISP} == "update" ] ; then
            echo " ${file} being updated "
         else
            echo " *** RUN ABORTED *** "
            exit 1
         fi
      fi
   fi
done

NS=`echo ${NSTEPS} |cut -c1-2`
msg="Starting CMAQ Forecast at F00 out to F${NS}"
postmsg "${jlogfile}" "${msg}"

startmsg
echo "EXECUTE X.u2c"
export MEMORY_AFFINITY=MCM
num_col=24
num_row=24
## Check if total number of processors used is more than requested
let total_procs=${num_col}*${num_row}
echo "ncol=${num_col} nrow=${num_row} total procs need=${total_procs} avail procs=${nprocs}"
if [ ${total_procs} -gt ${nprocs} ]; then
   echo "exceeds max processors requested"
   exit
fi
export NPCOL_NPROW="${num_col} ${num_row}"
## aprun -n${total_procs} -N 24 ${EXECaqm}/${EXEC} >> ${pgmout} 2>errfile
aprun -n${total_procs} ${EXECaqm}/${EXEC} >> ${pgmout} 2>errfile
export err=$?

#------------------------------------------------------
# copy output to /com
#------------------------------------------------------
if [ "${SENDCOM}" = "YES" ]  && [ "${FCST}" == "YES" ] && [ -s ${DATA}/SOILOUT.${CTM_APPL} ]; then
   mv ${DATA}/CONC.${CTM_APPL}       ${COMOUT}/aqm.${cycle}.conc.ncf
   mv ${DATA}/ACONC.${CTM_APPL}      ${COMOUT}/aqm.${cycle}.aconc.ncf
   mv ${DATA}/CGRID.${CTM_APPL}      ${COMOUT}/aqm.${cycle}.cgrid.ncf
   mv ${DATA}/DRYDEP.${CTM_APPL}     ${COMOUT}/aqm.${cycle}.drydep.ncf
   mv ${DATA}/WETDEP1.${CTM_APPL}    ${COMOUT}/aqm.${cycle}.wetdep1.ncf
   mv ${DATA}/DEPV.${CTM_APPL}       ${COMOUT}/aqm.${cycle}.depv.ncf
   mv ${DATA}/PMDIAG.${CTM_APPL}     ${COMOUT}/aqm.${cycle}.pmdiag.ncf
   mv ${DATA}/APMDIAG.${CTM_APPL}    ${COMOUT}/aqm.${cycle}.apmdiag.ncf
   mv ${DATA}/B3GTS_S.${CTM_APPL}    ${COMOUT}/aqm.${cycle}.b3gt2.ncf
   if [ "${SINGLECYC}" == "YES" ]; then
      mv ${DATA}/SOILOUT.${CTM_APPL}    ${COMOUT}/aqm.${cycle}.soil24.ncf
   else
      mv ${DATA}/SOILOUT.${CTM_APPL}    ${COMOUT}/aqm.${cycle}.soil06.ncf
   fi
   if [ "${CTM_DUSTEM_DIAG}" == "Y" ]; then
      mv ${DATA}/DUST_EMIS.${CTM_APPL}  ${COMOUT}/aqm.${cycle}.dustemis.ncf
   fi
   mv ${DATA}/RJ_1.${CTM_APPL}       ${COMOUT}/aqm.${cycle}.rj_1.ncf
   mv ${DATA}/RJ_2.${CTM_APPL}       ${COMOUT}/aqm.${cycle}.rj_2.ncf
   mv ${DATA}/RJ_3.${CTM_APPL}       ${COMOUT}/aqm.${cycle}.rj_3.ncf 
   if [ -s ${DATA}/CCTM_EMDIAG_${FIRE_EMIS_LABEL}_${CFG}.nc ]; then
      mv ${DATA}/CCTM_EMDIAG_${FIRE_EMIS_LABEL}_${CFG}.nc ${COMOUT}/aqm.${cycle}.fireemis.ncf
   else
      if [ "${FLAG_WF_ON}" == "YES" ]; then
         echo "WARNING :: FLAG_WF_ON = ${FLAG_WF_ON} but can not find ${DATA}/CCTM_EMDIAG_${FIRE_EMIS_LABEL}_${CFG}.nc"
      fi
   fi
fi
if [ "${SENDCOM}" = "YES" ] && [ "${FCST}" == "NO" ] && [ -s ${DATA}/SOILOUT.${CTM_APPL} ]; then
   mv ${DATA}/CONC.${CTM_APPL}       ${COMOUTm1}/aqm.${cycle}.conc_r.ncf
   mv ${DATA}/ACONC.${CTM_APPL}      ${COMOUTm1}/aqm.${cycle}.aconc_r.ncf
   mv ${DATA}/CGRID.${CTM_APPL}      ${COMOUTm1}/aqm.${cycle}.cgrid_r.ncf
   mv ${DATA}/DRYDEP.${CTM_APPL}     ${COMOUTm1}/aqm.${cycle}.drydep_r.ncf
   mv ${DATA}/WETDEP1.${CTM_APPL}    ${COMOUTm1}/aqm.${cycle}.wetdep1_r.ncf
   mv ${DATA}/DEPV.${CTM_APPL}       ${COMOUTm1}/aqm.${cycle}.depv_r.ncf
   mv ${DATA}/PMDIAG.${CTM_APPL}     ${COMOUTm1}/aqm.${cycle}.pmdiag_r.ncf
   mv ${DATA}/APMDIAG.${CTM_APPL}    ${COMOUTm1}/aqm.${cycle}.apmdiag_r.ncf
   mv ${DATA}/B3GTS_S.${CTM_APPL}    ${COMOUTm1}/aqm.${cycle}.b3gt2_r.ncf
   if [ "${SINGLECYC}" == "YES" ]; then
      mv ${DATA}/SOILOUT.${CTM_APPL}    ${COMOUTm1}/aqm.${cycle}.soil24_r.ncf
   else
      mv ${DATA}/SOILOUT.${CTM_APPL}    ${COMOUTm1}/aqm.${cycle}.soil06_r.ncf
   fi
   if [ "${CTM_DUSTEM_DIAG}" == "Y" ]; then
      mv ${DATA}/DUST_EMIS.${CTM_APPL}  ${COMOUTm1}/aqm.${cycle}.dustemis_r.ncf
   fi
   mv ${DATA}/RJ_1.${CTM_APPL}       ${COMOUTm1}/aqm.${cycle}.rj_1_r.ncf
   mv ${DATA}/RJ_2.${CTM_APPL}       ${COMOUTm1}/aqm.${cycle}.rj_2_r.ncf
   mv ${DATA}/RJ_3.${CTM_APPL}       ${COMOUTm1}/aqm.${cycle}.rj_3_r.ncf 
   if [ -s ${DATA}/CCTM_EMDIAG_${FIRE_EMIS_LABEL}_${CFG}.nc ]; then
      mv ${DATA}/CCTM_EMDIAG_${FIRE_EMIS_LABEL}_${CFG}.nc ${COMOUTm1}/aqm.${cycle}.fireemis_r.ncf
   else
      if [ "${FLAG_WF_ON}" == "YES" ]; then
         echo "WARNING :: FLAG_WF_ON = ${FLAG_WF_ON} but can not find ${DATA}/CCTM_EMDIAG_${FIRE_EMIS_LABEL}_${CFG}.nc"
      fi
   fi
fi

if [ $err -ne 0 ]; then
   err_chk
else
   msg="${pgm} completed normally"
   echo "${PDY}" "done" >${COMOUT}/aqm.${cycle}.log
   postmsg "${jlogfile}" "${msg}"
fi

echo Exiting $0

exit<|MERGE_RESOLUTION|>--- conflicted
+++ resolved
@@ -554,18 +554,9 @@
 # In-line biogenic emissions configuration
 
 if [ "${CTM_BIOGEMIS}" == "Y" ]; then
-<<<<<<< HEAD
    export GSPRO=${FIXaqm}/gspro_biogenics.txt
    export B3GRD=${FIXaqm}/b3grd_CONUS_19Dec20.aggwndj.ncf
    export BIOG_SPRO=B10C6AE7 #< speciation profile to use > e.g. B10C5
-   ## export GSPRO=${FIXaqm}/gspro_biog_static_2012_naqfc.txt
-   ## export B3GRD=${FIXaqm}/b3grd_CONUS_bv314.ncf
-   ## export BIOG_SPRO=B10C5 #< speciation profile to use > e.g. B10C5
-=======
-   export GSPRO=${FIXaqm}/gspro_biog_static_2012_naqfc.txt
-   export B3GRD=${FIXaqm}/b3grd_CONUS_bv314.ncf
-   export BIOG_SPRO=B10C5 #< speciation profile to use > e.g. B10C5
->>>>>>> 0b47295b
    export BIOSW_YN=Y      #< use frost date switch? > defaults to Y
    export SUMMER_YN=N     #< Use summer normalized emissions? > defaults to Y 
    export PX_VERSION=N
