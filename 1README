(1) May 11 2021 Ho-Chun Huang  Starting cmaq.v6.0.0 EMC needs to provide complete set
                                 of ecflow pacgake (and fully tested ==> get help from EIB)
                                 as those in ~/ecflow
(2) May 11 2021 Ho-Chun Huang  Starting cmaq.v6.0.0 EMC needs to provide the list for
                                 mirroring from PROD to DEV, as in current ~/parm;

                                 transfer_aqm_ak.list, transfer_aqm_conus_1.list,
                                 transfer_aqm_conus_2.list, transfer_aqm_emission.list,
<<<<<<< HEAD
(3) May 18 2021 Ho-Chun Huang  All compiler need to run a test using "F90_FLAGS = -check all"
(4) May 21 2021 Ho-Chun Huang  Can not use csh script for operational model.
                               Update aqm_bicor_prep_cs.sh for argument input
                               Revision to both aqm_subset.sh aqm_subc.sh from csh to sh
=======
                                 transfer_aqm_hi.list
(3) May 18 2021 Ho-Chun Huang  All compiler need to run a test using "F90_FLAGS = -check all"
(4) May 20 2021 Ho-Chun Huang  The files are updated to remove the warning message from
                                 compiler option "-check all".  These file are marked with
                                 "_bugzillas" and stored in their corresponding directory.
                               Steven of NCO recommended the update be done through the
                                 "bugzillas fix" processes in the next implementation.
                               Files need to be updated are 
                                 ~/sorc/aqm_cmaq2grib2_v2.fd/aqm_cmaq2grib2_v2.f90
                                 ~/sorc/aqm_cmaq2grib2_v3.fd/aqm_cmaq2grib2_v3.f90
                                 ~/sorc/aqm_fcst_v531.fd/AERO_EMIS.F
                                 ~/sorc/aqm_fcst_v531.fd/AQ_DATA.F
                                 ~/sorc/aqm_fcst_v531.fd/EMIS_DEFN.F
                                 ~/sorc/aqm_fcst_v531.fd/m3dry.F
                                 ~/sorc/aqm_gbbepx2pts.fd/aqm_gbbepx2pts.f
                                 ~/sorc/aqm_nacc.fd/rdfv3.f90
                                 ~/parm/aqm_config.ozone.bias_corr
>>>>>>> f78a3343
<|MERGE_RESOLUTION|>--- conflicted
+++ resolved
@@ -6,13 +6,6 @@
 
                                  transfer_aqm_ak.list, transfer_aqm_conus_1.list,
                                  transfer_aqm_conus_2.list, transfer_aqm_emission.list,
-<<<<<<< HEAD
-(3) May 18 2021 Ho-Chun Huang  All compiler need to run a test using "F90_FLAGS = -check all"
-(4) May 21 2021 Ho-Chun Huang  Can not use csh script for operational model.
-                               Update aqm_bicor_prep_cs.sh for argument input
-                               Revision to both aqm_subset.sh aqm_subc.sh from csh to sh
-=======
-                                 transfer_aqm_hi.list
 (3) May 18 2021 Ho-Chun Huang  All compiler need to run a test using "F90_FLAGS = -check all"
 (4) May 20 2021 Ho-Chun Huang  The files are updated to remove the warning message from
                                  compiler option "-check all".  These file are marked with
@@ -29,4 +22,6 @@
                                  ~/sorc/aqm_gbbepx2pts.fd/aqm_gbbepx2pts.f
                                  ~/sorc/aqm_nacc.fd/rdfv3.f90
                                  ~/parm/aqm_config.ozone.bias_corr
->>>>>>> f78a3343
+(5) May 21 2021 Ho-Chun Huang  Can not use csh script for operational model.
+                               Update aqm_bicor_prep_cs.sh for argument input
+                               Revision to both aqm_subset.sh aqm_subc.sh from csh to sh