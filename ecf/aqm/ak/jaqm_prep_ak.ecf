--- conflicted
+++ resolved
@@ -42,10 +42,6 @@
 esac
 
 export RUN=AK
-<<<<<<< HEAD
-export NODES=10
-=======
->>>>>>> 15569b8c
 export FCST=YES
 
 . /opt/modules/default/init/ksh
