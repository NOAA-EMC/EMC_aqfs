#!/bin/sh

SPCLIST=$1
infile=$2
outfile=$3

echo "==========================="
echo " Input spc_list    = ${SPCLIST}"
echo " Input input file  = ${infile}"
echo " Input output file = ${outfile}"
echo "==========================="
#set default values
export mysdate=-99
export mystime=-99
export mynsteps=-99
export mytsteps=-99
export mysrec=-99
export myerec=-99
export myslay=-1
export myelay=-1
export myscol=-99
export myecol=-99
export mysrow=-99
export myerow=-99
export spc=N
export display=N
export output=N
export tol=0
export info=N
export vp=N
export window=N
export delete=Y
export timeind=N

if  [ ! -s ${infile} ]; then
   echo " "
   echo " File ${infile} does not exist"
   echo " "
   exit
fi

if [ -s  ${outfile} ]; then
   if [ "${delete}" == "Y" ]; then
      rm -f ${outfile}
   else
      echo " "
      echo " Output file ${outfile} exists. Please remove it or use -rm option."
      echo " "
      exit
<<<<<<< HEAD
   endif
endif

# if (`head $inputfile | strings | head -n 1 | grep TSTEP | wc -l` == 1 ) then
if (`head $inputfile | strings | head -n 50 | grep TFLAG | wc -l` > 0 ) then
   setenv ncf Y
else
   if (`file $inputfile | grep -i symbolic | wc -l`) then
      set linfile = `ls -al $inputfile`
      set count = `echo $linfile | wc -w`
      set tinfile = $inputfile
      set infile = $linfile[11]
      set symbolic = 1
   else
      set symbolic = 0
      set infile = $inputfile
   endif

   if (`file $infile | grep -i data | wc -l`) then
      setenv ncf N
   else
      echo ' '
      echo ' Wrong file type '
      echo ' '
      exit
   endif

   if ($symbolic) then
      set inputfile = $tinfile
   endif
endif

if ($ncf == Y) then
   setenv file1 $inputfile
   if (($outputtype == '') || ($outputtype == ncf)) then
      setenv file2 $outputfile
   else
      setenv file2 "BIN:$outputfile"
   endif
else
   setenv file1 "BIN:$inputfile"
   if (($outputtype == '') || ($outputtype == bin)) then
      setenv file2 "BIN:$outputfile"
   else
      setenv file2 $outputfile
   endif
endif

ls -al $inputfile

# sleep 3

echo ' '

#export err=$?;err_chk
#startmsg
#$EXECaqm/aqm_subset_x 
/gpfs/hps3/emc/naqfc/noscrub/Jianping.Huang/nwdev/cmaq.v5.2.3/exec/aqm_subset_x
#export err=$?;err_chk

exit

#---------------------------------------------------------------------
checkarg:
=======
   fi
fi
>>>>>>> 8b32e816

export spc=Y
export spc_list=${SPCLIST}
export ncf=Y
export file1=${infile}
export file2=${outfile}

<<<<<<< HEAD
#set default values
setenv mysdate -99
setenv mystime -99
setenv mynsteps -99
setenv mytsteps -99
setenv mysrec -99
setenv myerec -99
setenv myslay -1
setenv myelay -1
setenv myscol -99
setenv myecol -99
setenv mysrow -99
setenv myerow -99
setenv spc N
setenv display N
setenv output N
setenv tol 0
setenv info N
setenv vp N
setenv window N
setenv delete N
setenv timeind N

set outputtype = '' 

set mt = 0
set mr = 0

# if (`echo $argv | grep "-" | wc -l `) then

   if ($count > 0) then
      @ stop = 1
      @ lc = 0

      while ($stop)
        @ lc++

        if ("$argv[$lc]" == '-t') then
           @ lc++
           set argument = `echo $argv[$lc]`
           setenv mysdate $argument[1]
           setenv mystime $argument[2]
           setenv mynsteps $argument[3]
           set mt = 1
        else if ("$argv[$lc]" == '-r') then
           @ lc++
           setenv mysrec $argv[$lc]
           @ lc++
           setenv myerec $argv[$lc]
           set mr = 1
        else if ("$argv[$lc]" == '-s') then
           @ lc++
           set argument = `echo $argv[$lc]`
           setenv spc Y
           setenv spc_list "$argument"
        else if ("$argv[$lc]" == '-ot') then
           @ lc++
           set outputtype = $argv[$lc]
        else if ("$argv[$lc]" == '-l') then
           @ lc++
           set argument = `echo $argv[$lc]`
           setenv myslay $argument[1]
           setenv myelay $argument[2]
        else if ("$argv[$lc]" == '-w') then
           @ lc++
           set argument = `echo $argv[$lc]`
           setenv myscol $argument[1]
           setenv myecol $argument[2]
           setenv mysrow $argument[3]
           setenv myerow $argument[4]
           setenv window Y
        else if ("$argv[$lc]" == '-vp') then
           @ lc++
           set argument = `echo $argv[$lc]`
           setenv myscol $argument[1]
           setenv myecol $argument[2]
           setenv mysrow $argument[3]
           setenv myerow $argument[4]
           setenv vp Y
        else if ("$argv[$lc]" == '-ti') then
           setenv timeind Y
        else if ("$argv[$lc]" == '-rm') then
           setenv delete Y
        else if ("$argv[$lc]" == '-i') then
           setenv info Y
        else
           set len = `echo $argv[$lc] | wc -c`
           set found = `echo $argv[$lc] | grep "-" | wc -l`
           if (($found) && ($len <= 3)) then
              echo ' '
              echo " Error: Invalid option $argv[$lc]"
              echo ' '
              exit
           else
              @ remaining = 1 + $count - $lc
              if ($remaining == 2) then
                 set inputfile = $argv[$lc]
                 @ lc++
                 set outputfile = $argv[$lc]
              else
                 set inputfile = $argv[$lc]
                 set outputfile = $inputfile.s
              endif
           endif
        endif

        if ($count == $lc) then
           @ stop = 0
        endif

      end

   endif
# endif

if (($mt) && ($mr)) then
   echo ' '
   echo ' You cannot use -t and -r options at the same time'
   echo ' '
   exit
endif

if (($timeind == Y) && ( $mt == 0)) then
   echo ' '
   echo ' When you use -ti option, you need to select one time step data by using -t option'
   echo ' '
   exit
endif

if (($timeind == Y) && ( $mt == 1) && ($mynsteps != 1)) then
   echo ' '
   echo ' When you use -ti option, make sure you only select one time step of data'
   echo ' '
   exit
endif

if (($myslay != -1) && ($vp == Y)) then
   echo ' '
   echo ' You cannot use -l and -vp options at the same time'
   echo ' '
   exit
endif
=======
ls -al ${infile}
>>>>>>> 8b32e816

echo " "

${EXECaqm}/aqm_subset

exit<|MERGE_RESOLUTION|>--- conflicted
+++ resolved
@@ -47,75 +47,8 @@
       echo " Output file ${outfile} exists. Please remove it or use -rm option."
       echo " "
       exit
-<<<<<<< HEAD
-   endif
-endif
-
-# if (`head $inputfile | strings | head -n 1 | grep TSTEP | wc -l` == 1 ) then
-if (`head $inputfile | strings | head -n 50 | grep TFLAG | wc -l` > 0 ) then
-   setenv ncf Y
-else
-   if (`file $inputfile | grep -i symbolic | wc -l`) then
-      set linfile = `ls -al $inputfile`
-      set count = `echo $linfile | wc -w`
-      set tinfile = $inputfile
-      set infile = $linfile[11]
-      set symbolic = 1
-   else
-      set symbolic = 0
-      set infile = $inputfile
-   endif
-
-   if (`file $infile | grep -i data | wc -l`) then
-      setenv ncf N
-   else
-      echo ' '
-      echo ' Wrong file type '
-      echo ' '
-      exit
-   endif
-
-   if ($symbolic) then
-      set inputfile = $tinfile
-   endif
-endif
-
-if ($ncf == Y) then
-   setenv file1 $inputfile
-   if (($outputtype == '') || ($outputtype == ncf)) then
-      setenv file2 $outputfile
-   else
-      setenv file2 "BIN:$outputfile"
-   endif
-else
-   setenv file1 "BIN:$inputfile"
-   if (($outputtype == '') || ($outputtype == bin)) then
-      setenv file2 "BIN:$outputfile"
-   else
-      setenv file2 $outputfile
-   endif
-endif
-
-ls -al $inputfile
-
-# sleep 3
-
-echo ' '
-
-#export err=$?;err_chk
-#startmsg
-#$EXECaqm/aqm_subset_x 
-/gpfs/hps3/emc/naqfc/noscrub/Jianping.Huang/nwdev/cmaq.v5.2.3/exec/aqm_subset_x
-#export err=$?;err_chk
-
-exit
-
-#---------------------------------------------------------------------
-checkarg:
-=======
    fi
 fi
->>>>>>> 8b32e816
 
 export spc=Y
 export spc_list=${SPCLIST}
@@ -123,152 +56,7 @@
 export file1=${infile}
 export file2=${outfile}
 
-<<<<<<< HEAD
-#set default values
-setenv mysdate -99
-setenv mystime -99
-setenv mynsteps -99
-setenv mytsteps -99
-setenv mysrec -99
-setenv myerec -99
-setenv myslay -1
-setenv myelay -1
-setenv myscol -99
-setenv myecol -99
-setenv mysrow -99
-setenv myerow -99
-setenv spc N
-setenv display N
-setenv output N
-setenv tol 0
-setenv info N
-setenv vp N
-setenv window N
-setenv delete N
-setenv timeind N
-
-set outputtype = '' 
-
-set mt = 0
-set mr = 0
-
-# if (`echo $argv | grep "-" | wc -l `) then
-
-   if ($count > 0) then
-      @ stop = 1
-      @ lc = 0
-
-      while ($stop)
-        @ lc++
-
-        if ("$argv[$lc]" == '-t') then
-           @ lc++
-           set argument = `echo $argv[$lc]`
-           setenv mysdate $argument[1]
-           setenv mystime $argument[2]
-           setenv mynsteps $argument[3]
-           set mt = 1
-        else if ("$argv[$lc]" == '-r') then
-           @ lc++
-           setenv mysrec $argv[$lc]
-           @ lc++
-           setenv myerec $argv[$lc]
-           set mr = 1
-        else if ("$argv[$lc]" == '-s') then
-           @ lc++
-           set argument = `echo $argv[$lc]`
-           setenv spc Y
-           setenv spc_list "$argument"
-        else if ("$argv[$lc]" == '-ot') then
-           @ lc++
-           set outputtype = $argv[$lc]
-        else if ("$argv[$lc]" == '-l') then
-           @ lc++
-           set argument = `echo $argv[$lc]`
-           setenv myslay $argument[1]
-           setenv myelay $argument[2]
-        else if ("$argv[$lc]" == '-w') then
-           @ lc++
-           set argument = `echo $argv[$lc]`
-           setenv myscol $argument[1]
-           setenv myecol $argument[2]
-           setenv mysrow $argument[3]
-           setenv myerow $argument[4]
-           setenv window Y
-        else if ("$argv[$lc]" == '-vp') then
-           @ lc++
-           set argument = `echo $argv[$lc]`
-           setenv myscol $argument[1]
-           setenv myecol $argument[2]
-           setenv mysrow $argument[3]
-           setenv myerow $argument[4]
-           setenv vp Y
-        else if ("$argv[$lc]" == '-ti') then
-           setenv timeind Y
-        else if ("$argv[$lc]" == '-rm') then
-           setenv delete Y
-        else if ("$argv[$lc]" == '-i') then
-           setenv info Y
-        else
-           set len = `echo $argv[$lc] | wc -c`
-           set found = `echo $argv[$lc] | grep "-" | wc -l`
-           if (($found) && ($len <= 3)) then
-              echo ' '
-              echo " Error: Invalid option $argv[$lc]"
-              echo ' '
-              exit
-           else
-              @ remaining = 1 + $count - $lc
-              if ($remaining == 2) then
-                 set inputfile = $argv[$lc]
-                 @ lc++
-                 set outputfile = $argv[$lc]
-              else
-                 set inputfile = $argv[$lc]
-                 set outputfile = $inputfile.s
-              endif
-           endif
-        endif
-
-        if ($count == $lc) then
-           @ stop = 0
-        endif
-
-      end
-
-   endif
-# endif
-
-if (($mt) && ($mr)) then
-   echo ' '
-   echo ' You cannot use -t and -r options at the same time'
-   echo ' '
-   exit
-endif
-
-if (($timeind == Y) && ( $mt == 0)) then
-   echo ' '
-   echo ' When you use -ti option, you need to select one time step data by using -t option'
-   echo ' '
-   exit
-endif
-
-if (($timeind == Y) && ( $mt == 1) && ($mynsteps != 1)) then
-   echo ' '
-   echo ' When you use -ti option, make sure you only select one time step of data'
-   echo ' '
-   exit
-endif
-
-if (($myslay != -1) && ($vp == Y)) then
-   echo ' '
-   echo ' You cannot use -l and -vp options at the same time'
-   echo ' '
-   exit
-endif
-=======
 ls -al ${infile}
->>>>>>> 8b32e816
 
 echo " "
 
